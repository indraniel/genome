package Genome::Model::Build::MetagenomicComposition16s;

use strict;
use warnings;

use Genome;

require Carp;
require File::Basename;
require Mail::Sendmail;
use Switch;

class Genome::Model::Build::MetagenomicComposition16s {
    is => 'Genome::Model::Build',
    is_abstract => 1,
    subclassify_by => 'subclass_name',
    has => [
        subclass_name => { 
            is => 'String', len => 255, is_mutable => 0,
            calculate_from => ['model_id'],
            calculate => sub {
                my($model_id) = @_;
                return unless $model_id;
                my $model = Genome::Model->get($model_id);
                Carp::croak("Can't find Genome::Model with ID $model_id while resolving subclass for Build") unless $model;
                my $seq_platform = $model->sequencing_platform;
                Carp::croak("Can't subclass Build: Genome::Model id $model_id has no sequencing_platform") unless $seq_platform;
                return return __PACKAGE__ . '::' . Genome::Utility::Text::string_to_camel_case($seq_platform);
            },
        },
        map( { 
                $_ => { via => 'processing_profile' } 
            } Genome::ProcessingProfile::MetagenomicComposition16s->params_for_class 
        ),
        map ( {
                $_ => { is => 'Number', is_metric => 1, }
            } (qw/
                amplicons_attempted amplicons_processed amplicons_processed_success 
                amplicons_classified amplicons_classified_success amplicons_classification_error 
                amplicons_chimeric amplicons_chimeric_percent 
                reads_attempted reads_processed reads_processed_success 
                /)
        ),
    ],
};

sub length_of_16s_region {
    return 1542;
}

sub post_allocation_initialization {
    my $self = shift;
    return $self->create_subdirectories;
}

sub validate_instrument_data{ # overloaded
    my $self = shift;

    my @tags;
    my @instrument_data = $self->instrument_data;
    if ( not @instrument_data ) {
        push @tags, UR::Object::Tag->create(
            type => 'error',
            properties => ['instrument_data'],
            desc => 'No instrument data assigned to this build!',
        );
    }

    my $reads;
    for my $instrument_data ( @instrument_data ) {
        $reads += $instrument_data->read_count;
    }

    if ( not $reads ){
        push @tags, UR::Object::Tag->create(
            type => 'error',
            properties => [ 'instrument_data' ],
            desc => 'No reads for  instrument data assigned to build!',
        );
    }

    return @tags;
}

sub description {
    my $self = shift;

    return sprintf(
        'metagenomic composition 16s build (%s) for model (%s %s)',
        $self->id,
        $self->model->name,
        $self->model->id,
    );
}

#< Amplicon Sets >#
sub amplicon_sets {
    my $self = shift;

    my %amplicon_set_names = map { $_->sequencing_platform => 1 } $self->instrument_data;
    my $amplicon_set_name = (keys %amplicon_set_names)[0];
    my %amplicon_set_names_and_primers = Genome::Model::Build::MetagenomicComposition16s::SetNamesAndPrimers->set_names_and_primers_for($amplicon_set_name);
    my @amplicon_sets;
    for my $set_name ( sort { $a cmp $b } keys %amplicon_set_names_and_primers ) {
        push @amplicon_sets, Genome::Model::Build::MetagenomicComposition16s::AmpliconSet->create(
            name => $set_name,
            primers => $amplicon_set_names_and_primers{$set_name},
            file_base_name => $self->file_base_name,
            directory => $self->data_directory,
            classifier => $self->classifier,
        );
    }

    unless ( @amplicon_sets ) {
        $self->error_message("No amplicon sets found for ".$self->description);
        return;
    }

    return @amplicon_sets;
}

sub amplicon_sets_for_processing {
    my $self = shift;

    my @amplicon_sets = $self->amplicon_sets;
    return if not @amplicon_sets;

    if ( @amplicon_sets > 1 ) {
        push @amplicon_sets, Genome::Model::Build::MetagenomicComposition16s::AmpliconSet->create(
            name => 'none',
            directory => $self->data_directory,
            file_base_name => $self->file_base_name,
            classifier => $self->classifier,
        );
    }

    return @amplicon_sets;
}
#<>#

#< Dirs >#
sub create_subdirectories {
    my $self = shift;
    my @methods = (qw| classification_dir fasta_dir reports_dir |);
    push @methods, (qw/ chimera_dir /) if $self->processing_profile->chimera_detector;
    for my $method ( @methods ) {
        my $directory =  $self->$method;
        my $create_directory = eval{ Genome::Sys->create_directory($directory); };
        if ( not $create_directory or not -d $directory ) {
            $self->error_message($@) if $@;
            $self->error_message('Failed to create directory: '.$directory);
            return;
        }
    }
    return 1;
}

sub chimera_dir {
    return $_[0]->data_directory.'/chimera';
}

sub classification_dir {
    return $_[0]->data_directory.'/classification';
}

sub fasta_dir {
    return $_[0]->data_directory.'/fasta';
}

sub reports_dir {
    return $_[0]->data_directory.'/reports';
}
#<>#

#< Files >#
sub file_base_name {
    return Genome::Utility::Text::sanitize_string_for_filesystem( $_[0]->subject_name );
}

sub combined_input_fasta_file {
    return $_[0]->fasta_dir.'/'.$_[0]->file_base_name.'.'.'input.fasta';
}

sub processed_fasta_file { # returns them as a string (legacy)
    return join(' ', $_[0]->processed_fasta_files);
}

sub processed_fasta_files {
    my $self = shift;
    my @amplicon_sets = $self->amplicon_sets;
    return if not @amplicon_sets;
    return map { $_->processed_fasta_file } @amplicon_sets;
}

sub processed_qual_file { # returns them as a string (legacy)
    return join(' ', $_[0]->processed_qual_files);
}

sub processed_qual_files {
    my $self = shift;
    return map { $_->processed_qual_file } $self->amplicon_sets;
}

sub combined_original_fastq_file {
    my $self = shift;
    return sprintf(
        '%s/%s.%s.fastq',
        $self->fasta_dir,
        $self->file_base_name,
        'original',
    );
}

sub oriented_fasta_file { # returns them as a string
    return join(' ', $_[0]->oriented_fasta_files);
}

sub oriented_fasta_files {
    my $self = shift;
    return map { $_->oriented_fasta_file } $self->amplicon_sets;
}

sub oriented_qual_file { # returns them as a string (legacy)
    return join(' ', $_[0]->oriented_qual_files);
}

sub oriented_qual_files {
    my $self = shift;
    return map { $_->oriented_qual_file } $self->amplicon_sets;
}

sub classification_files_as_string {
    return join(' ', $_[0]->classification_files);
}

sub classification_files {
    my $self = shift;
    return map { $_->classification_file } $self->amplicon_sets;
}
#<>#

#< Process instrument data >#
sub sx_result_params_for_instrument_data {
    my ($self, @instrument_data) = @_;

    Carp::confess('No instrument data to get sx result params!') if not @instrument_data;

    my @amplicon_sets = $self->amplicon_sets_for_processing;
    return if not @amplicon_sets;

    my (@primers, @output_configs);
    for my $amplicon_set ( @amplicon_sets ) {
        my @set_primers = $amplicon_set->primers;
        for my $primer ( @set_primers ) {
            push @primers, $amplicon_set->name.'='.$primer;
        }
        push @output_configs, {
            basename => $amplicon_set->base_name_for('processed_fastq'),
            type => 'sanger',
        };
        my $writer_name = $amplicon_set->name;
        if ( $writer_name ) {
            if ( $writer_name eq 'none' ) {
                $writer_name = 'discard';
            }
            else {
                #strip off .F/.R for paired sets
                $writer_name =~ s/\.[FR]$//;
            }
        }
        $output_configs[$#output_configs]->{name} = $writer_name;
    }

    my @read_processor = ( 'rm-desc' );
    if ( @amplicon_sets > 1 ) {
        push @read_processor, 'bin by-primer --remove --primers '.join(',', @primers);
    }

    my @output_file_configs = map { Genome::Model::Tools::Sx::Functions->hash_to_config(%$_) } @output_configs;
    if ( @output_configs and ( not @output_file_configs or @output_file_configs != @output_configs ) ) {
        $self->error_message('Failed to get output file config as strings!');
        return;
    }

    if ( $self->processing_profile->amplicon_processor ) {
        push @read_processor, $self->processing_profile->amplicon_processor;
    }

    return (
        instrument_data_id => ( @instrument_data > 1 ? [ map { $_->id } @instrument_data ] : $instrument_data[0]->id ),
        read_processor => join(' | ', @read_processor),
        output_file_config => \@output_file_configs,
    );
}

sub process_instrument_data {
    my ($self, $instrument_data) = @_;
    $self->status_message('Process instrument data...');

    Carp::confess('No instrument data given to process!') if not $instrument_data;

    my %sx_result_params = $self->sx_result_params_for_instrument_data($instrument_data);
    return if not %sx_result_params;

    my $sx_result = Genome::InstrumentData::SxResult->get_or_create(%sx_result_params);
    if ( not $sx_result ) {
        $self->error_message('Failed to create SX result!');
        return;
    }

    $sx_result->add_user(user => $self, label => 'sx_result');

    $self->status_message('Process instrument data...OK');
    return 1;
}

sub merge_processed_instrument_data {
    my $self = shift;
    $self->status_message('Merge processed instrument data...');

    my @amplicon_sets = $self->amplicon_sets_for_processing;
    return if not @amplicon_sets;

    my @instrument_data = $self->instrument_data;
    my %sx_result_params = $self->sx_result_params_for_instrument_data(@instrument_data);
    return if not %sx_result_params;

    my @sx_results = Genome::InstrumentData::SxResult->get(%sx_result_params);
    if ( not @sx_results or @sx_results != @instrument_data ) {
        $self->error_message('Failed to find sx results for instrument data!');
        return;
    }

    $self->status_message('Merge SX results...');
    for my $amplicon_set ( @amplicon_sets ) {
        my @sx_processed_fastq_files;
        for my $sx_result ( @sx_results ) {
            my $sx_processed_fastq_file = $sx_result->output_dir.'/'.$amplicon_set->base_name_for('processed_fastq');
            next if not -s $sx_processed_fastq_file; # ok
            push @sx_processed_fastq_files, $sx_processed_fastq_file;
        }

        my $reader = Genome::Model::Tools::Sx::Reader->create(config => \@sx_processed_fastq_files);
        Carp::confess('Failed to open fastq reader for processed sx result fastqs! '.join(', ', @sx_processed_fastq_files)) if not $reader;

        my $processed_fasta_file = $amplicon_set->processed_fasta_file;
        my $writer = Genome::Model::Tools::Sx::PhredWriter->create(
            file => $processed_fasta_file,
            qual_file => $amplicon_set->processed_qual_file,
            mode => 'a',
        );
        Carp::confess("Failed to open phred writer for file! ".$amplicon_set->processed_fasta_file) if not $writer;
        while ( my $seqs = $reader->read ) { 
            for my $seq ( @$seqs ) { 
                $writer->write($seq); 
            }
        }
    }
    $self->status_message('Merge SX results...OK');

    $self->status_message('Instrument data processed metrics...');
    my $inst_data_metrics_fh = Genome::Sys->open_file_for_writing( $self->fasta_dir.'/metrics.processed' );
    my %metrics;
    for my $sx_result ( @sx_results ) {
        my $instrument_data = $sx_result->instrument_data;
        # link original data path
        my $original_data_path = 'NA';
        ORIGINAL_DATA_PATH: for my $attribute_label (qw/ bam_path sff_file archive_path /) {
            my $attribute = $instrument_data->attributes(attribute_label => $attribute_label);
            next if not $attribute;
            my $attribute_value = $attribute->attribute_value;
            next if not -e $attribute_value;
            last ORIGINAL_DATA_PATH;
            $original_data_path = $attribute_value;
        }

        # metrics: link files and get attempted and processed
        my %sx_metrics;
        for my $type (qw/ input output /) {
            my $file_method = 'read_processor_'.$type.'_metric_file';
            my $metrics_file_name = $sx_result->$file_method;
            my $metrics_file = $sx_result->output_dir.'/'.$metrics_file_name;
            my $metrics = Genome::Model::Tools::Sx::Metrics->from_file($metrics_file);
            Carp::confess("Failed to get $type metrics for SX result! ".$sx_result->id) if not $metrics;
            $sx_metrics{$type.'_bases'} += $metrics->bases;
            $sx_metrics{$type.'_count'} += $metrics->count;
        }
        $metrics{amplicons_attempted} += $sx_metrics{input_count};
        $metrics{amplicons_processed} += $sx_metrics{output_count};
        $inst_data_metrics_fh->print(
            join(' ', $metrics{input_count}, $sx_metrics{output_count}, $original_data_path)."\n"
        );
    }
    $inst_data_metrics_fh->close;
    $self->status_message('Instrument data processed metrics...OK');

    $self->amplicons_attempted( $metrics{amplicons_attempted} );
    $self->amplicons_processed( $metrics{amplicons_processed} );
    $self->amplicons_processed_success( 
        $metrics{amplicons_attempted} > 0 ?  sprintf('%.2f', $metrics{amplicons_processed} / $metrics{amplicons_attempted}) : 0
    );
    $self->status_message('Attempted: '.$self->amplicons_attempted);
    $self->status_message('Processed: '.$self->amplicons_processed);
    $self->status_message('Success:   '.($self->amplicons_processed_success * 100).'%');

    $self->status_message('Merge processed instrument data...');
    return 1;
}

sub prepare_instrument_data {
    my $self = shift;
    $self->status_message('Prepare instrument data...');

    my @instrument_data = $self->instrument_data;
    $self->status_message('Instrument data count: '.@instrument_data);
    unless ( @instrument_data ) {
        $self->error_message("No instrument data found for ".$self->description);
        return;
    }

    #writer original/unprocessed/combined fastq file
    if ( not $self->fastq_from_instrument_data ) {
        Carp::confess( "Failed to get fasta from instrument data" );
    }
    #read in orig fastq file
    my $orig_fastq = $self->combined_original_fastq_file;
    if ( not -s $orig_fastq ) {
        Carp::confess( "Original fasta file did not get created or is blank" );
    }

    my @cmd_parts = ( 'gmt sx rm-desc' );
    my @amplicon_sets = $self->amplicon_sets;
    my (@output, @primers);
    for my $amplicon_set ( @amplicon_sets ) {
        my @set_primers = $amplicon_set->primers;
        for my $primer ( @set_primers ) {
            push @primers, $amplicon_set->name.'='.$primer;
        }
        my $root_set_name = $amplicon_set->name;
        $root_set_name =~ s/\.[FR]$//; #strip off .F/.R for paired sets
        my $fasta_file = $amplicon_set->processed_fasta_file;
        my $qual_file = $amplicon_set->processed_qual_file;
        unlink $fasta_file, $fasta_file;
        my $output = 'file='.$fasta_file.':qual_file='.$qual_file.':type=phred';
        $output .= ':name='.$root_set_name if @set_primers;
        push @output, $output;
    }

    if ( @primers ) {
        my $none_amplicon_set = Genome::Model::Build::MetagenomicComposition16s::AmpliconSet->create(
            name => 'none',
            directory => $self->data_directory,
            file_base_name => $self->file_base_name,
            classifier => $self->classifier,
        );
        my $none_fasta_file = $none_amplicon_set->processed_fasta_file;
        my $none_qual_file = $none_amplicon_set->processed_qual_file;
        unlink $none_fasta_file, $none_qual_file;
        push @output, 'name=discard:file='.$none_fasta_file.':qual_file='.$none_qual_file.':type=phred';
        push @cmd_parts, 'gmt sx bin by-primer --remove --primers '.join(',', @primers);
    }

    #add amplicon processing sx commands
    if ( $self->processing_profile->amplicon_processor ) {
        push @cmd_parts, $self->processing_profile->amplicon_processor_commands;
    }

    # Add input and metrics to first cmd
    $cmd_parts[0] .= ' --input file='.$orig_fastq.':type=sanger';
    my $input_metrics_file = $self->fasta_dir.'/metrics.processed.in.txt';
    $cmd_parts[0] .= ' --input-metrics '.$input_metrics_file;

    # Add output and metrics to last cmd
    $cmd_parts[$#cmd_parts] .= ' --output '.join(',', @output);
    my $output_metrics_file = $self->fasta_dir.'/metrics.processed.out.txt';
    $cmd_parts[$#cmd_parts] .= ' --output-metrics '.$output_metrics_file;

    # Create, execute, check return
    my $cmd = join(' | ', @cmd_parts);
    $self->status_message('Run SX...');
    $self->status_message("SX comand: $cmd");
    my $rv = eval{ Genome::Sys->shellcmd(cmd => $cmd); };
    if ( not $rv ) {
        $self->error_message('Failed to run sx command to create amplicon files.');
        return;
    }
    $self->status_message('Run SX...OK');

    # Rm empty output files
    $self->status_message('Remove empty otuput files...');
    for my $amplicon_set ( @amplicon_sets ) {
        for my $file_method (qw/ processed_fasta_file processed_qual_file /) {
            my $file = $amplicon_set->$file_method;
            my $sz = -s $file;
            unlink $file if not $sz or $sz == 0;
        }
    }
    $self->status_message('Remove empty otuput files...OK');

    # Set metrics
    $self->status_message('Get metrics...');
    my $input_metrics = Genome::Model::Tools::Sx::Metrics->from_file($input_metrics_file);
    if ( not $input_metrics ) {
        $self->error_message('Failed to get metrcis from file: '.$input_metrics_file);
        return;
    }
    my $attempted = $input_metrics->count;
    $attempted = 0 if not defined $attempted;
    my $reads_attempted = $attempted;

    my $output_metrics = Genome::Model::Tools::Sx::Metrics->from_file($output_metrics_file);
    if ( not $output_metrics ) {
        $self->error_message('Failed to get metrcis from file: '.$output_metrics_file);
        return;
    }
    my $processed = $output_metrics->count;
    $processed = 0 if not defined $processed;
    $self->status_message('Get metrics...OK');

    $self->amplicons_attempted($attempted);
    $self->amplicons_processed($processed);
    my $processed_success =  $attempted > 0 ?  sprintf('%.2f', $processed / $attempted) : 0;
    $self->amplicons_processed_success($processed_success);
    $self->reads_attempted($reads_attempted);
    $self->reads_processed($processed);
    $self->reads_processed_success( $reads_attempted > 0 ?  sprintf('%.2f', $processed / $reads_attempted) : 0 );

    $self->status_message('Attempted:  '.$self->amplicons_attempted);
    $self->status_message('Processed:  '.$self->amplicons_processed);
    $self->status_message('Success:    '.($self->amplicons_processed_success * 100).'%');

    $self->status_message('Prepare instrument data...OK');
    return 1;
}

sub original_fastq_writer {
   my $self = shift;

   return $self->{_fastq_writer} if $self->{_fastq_writer};
   
   my $fastq_file = $self->combined_original_fastq_file;
   unlink $fastq_file if -e $fastq_file;

   my $writer = Genome::Model::Tools::Sx::Writer->create( config => [$fastq_file.':type=sanger'] );
   Carp::confess("Failed to create fastq writer to write original fastq file") if not $writer;
   
   $self->{_fastq_writer} = $writer;
   
   return $self->{_fastq_writer};
}

#< Fasta/Qual Readers/Writers >#
sub fastq_from_instrument_data {
    my $self = shift;
    
    for my $inst_data ( $self->instrument_data ) {

        my $temp_dir = Genome::Sys->create_temp_directory;
        my @fastq_files;
        if ( @fastq_files = eval {$inst_data->dump_fastqs_from_bam( directory => $temp_dir );} ) {
            #solexa bam
            if ( not @fastq_files ) {
                Carp::confess( "Did not get any fastq files from instrument data bam path" );
            }
            $self->status_message( "Got fastqs from bam" );
            #write fastq to original.fastq.file
            if ( not $self->append_fastq_to_orig_fastq_file( @fastq_files ) ) {
                Carp::confess( "Attempt to get fastq from fastq via bam failed" );
            }
        }
        elsif (  my $rv = eval {Genome::Sys->shellcmd( cmd => "tar zxf " . $inst_data->archive_path ." -C $temp_dir" );} ) {
            #solexa archive
            my @fastq_files = glob $temp_dir.'/*';
            if ( not @fastq_files ) {
                Carp::confess( "Did not get any fastq files from instrument data archive path" );
            }
            $self->status_message( "Untarred fastqs from archive path" );
            if ( not $self->append_fastq_to_orig_fastq_file( @fastq_files ) ) {
                Carp::confess( "Attempt to get fastq from fastq via archive path failed" );
            }
        }
        elsif ( @fastq_files = eval{$inst_data->dump_sanger_fastq_files;} ) {
            #fastq from sff files .. 454
            if ( not @fastq_files ) {
                Carp::confess( "Did not get fastq files from inst data dump_sanger_fastq_file method" );
            }
            $self->status_message( "Got fastq from sff files" ); #better message?
            if ( not $self->append_fastq_to_orig_fastq_file( @fastq_files ) ) {
                Carp::confess( "Attempt to append to original fastq with with new fastq failed" );
            }
        }
        else {
            $self->status_message($inst_data->__display_name__.' does not have any sequences! Skipping!');
        }
    }
    return 1;
}

sub append_fastq_to_orig_fastq_file {
    my ( $self, @fastq_files ) = @_;

    my $writer = $self->original_fastq_writer;
    unless ( $writer ) {
        Carp::confess( "Failed to get fastq writer to write original fastq file" );
    }
    my $reader = Genome::Model::Tools::Sx::Reader->create(config => [ map { $_.':type=sanger' } @fastq_files ]);
    if ( not $reader ) {
        Carp::confess( "Did not get fastq reader for files: ".join(' ', @fastq_files) );
    }
    while ( my $fastqs = $reader->read ) {
        for my $fastq( @$fastqs ) {
            $writer->write( [$fastq] );
        }
    }
    $self->status_message( "Finished writing to original fastq file, files: ".join(' ', @fastq_files) );

    return 1;
}

#< Remove Chimeras >#
sub detect_and_remove_chimeras {
    my $self = shift;
    $self->status_message('Detect and remove chimeras...');

    if ( not $self->processing_profile->chimera_detector ) {
        $self->error_message('Tried to detect and remove chimeras, but there is not a chimera detector on the processing profile!');
        return;
    }

    my $amplicons_classified = $self->amplicons_classified;
    if ( not defined $amplicons_classified ) {
        $self->error_message('Cannot deteect and remove chimeras because "amplicons classified" metric is not set!');
        return;
    }

    if ( $amplicons_classified == 0 ) {
        $self->status_message("No amplicons were successfully classified, skipping detect and remove chimeras.");
        return 1;
    }

    my @amplicon_sets = $self->amplicon_sets;
    if ( not @amplicon_sets ) {
        $self->error_message('No amplicon sets for '.$self->description);
        return;
    }

    my $amplicons_processed = $self->amplicons_processed;
    if (! defined($amplicons_processed)) {
        $self->error_message("No value for amplicons processed.  Cannot remove chimeras!");
        return;
    } elsif ($amplicons_processed == 0) {
        $self->status_message('amplicons processed is 0.  Skipping chimera removal.');
        return 1;
    }

    $self->status_message('Chimera detector: '.$self->processing_profile->chimera_detector);
    $self->status_message('Chimera detector params: '.$self->processing_profile->chimera_detector_params);
    my $detector = $self->processing_profile->chimera_detector;
    my $chimera_reader_class = 'Genome::Model::Tools::'.Genome::Utility::Text::string_to_camel_case(join(' ', split('-', $detector))).'::Reader';

    my %metrics = ( input => 0, output => 0, );
    for my $amplicon_set ( @amplicon_sets ) {
        my $fasta_file = $amplicon_set->oriented_fasta_file;
        next if not -s $fasta_file;
        $self->status_message('Amplicon set'.($amplicon_set->name ? ' '.$amplicon_set->name : ''));

        # DETECT
        $self->status_message('Detect chimeras...');
        my $fasta_base_name = File::Basename::basename($fasta_file);
        my $sequences = $amplicon_set->chimera_dir.'/'.$fasta_base_name;
        symlink($fasta_file, $sequences);
        if ( not -s $sequences ) {
            $self->error_message("Failed to link oriented fasta ($fasta_file) to chimera dir!");
            return;
        }
        my $chimera_file = $amplicon_set->chimera_file;
        my $cmd = "gmt $detector detect-chimeras --sequences $sequences --chimeras $chimera_file ".$self->processing_profile->chimera_detector_params;
        $self->status_message('Detect chimeras command: '.$cmd);
        my $rv = eval{ Genome::Sys->shellcmd(cmd => $cmd); };
        if ( not $rv ) {
            $self->error_message($@) if $@;
            $self->error_message('Failed to detect chimeras!');
            return;
        }
        $self->status_message('Detect chimeras...OK');

        $self->status_message('Remove chimeras...');
        my $reader = $amplicon_set->seq_reader_for('oriented');
        if ( not $reader ) {
            $self->error_message('Failed to get oriented seq reader!');
            return;
        }

        my $chimera_reader = $chimera_reader_class->create(input => $chimera_file);
        if ( not $chimera_reader ) {
            $self->error_message('Failed to get chimera reader!');
            return;
        }

        my $writer = $amplicon_set->seq_writer_for('chimera_free');
        if ( not $writer ) {
            $self->error_message('Failed to get chimera free seq writer!');
            return;
        }

        my $chimera = $chimera_reader->read;
        while ( my $seq = $reader->read ) {
            $metrics{input}++;
            if ( $chimera and $seq->{id} eq $chimera->{id} ) {
                my $verdict = $chimera->{verdict}; # store verdict
                $chimera = $chimera_reader->read; # get next chimera
                next if $verdict eq 'YES'; # do not write seq if it is a chimera
            }
            $metrics{output}++;
            $writer->write($seq);
        }
        $self->status_message('Remove chimeras...OK');
    }

<<<<<<< HEAD
    if ( $amplicons_processed != $metrics{input} ) {
        $self->error_message("Amplicons processed ($amplicons_processed) and amplicons put through chimera detection ($metrics{input}) do not match!");
=======
    if ( $amplicons_classified != $metrics{input} ) {
        $self->error_message("Amplicons oriented ($amplicons_classified) and amplicons put through chimera detection ($metrics{input}) do not match!");
>>>>>>> a54852cf
        return;
    }

    my $amplicons_chimeric = $metrics{input} - $metrics{output};
    $self->amplicons_chimeric($amplicons_chimeric);
    $self->amplicons_chimeric_percent( sprintf('%.2f', $amplicons_chimeric / $amplicons_classified) );

    $self->status_message('Classifed and oriented: '.$self->amplicons_classified);
    $self->status_message('Chimeric:               '.$self->amplicons_chimeric);
    $self->status_message('Chimeric percent:       '.($self->amplicons_chimeric_percent * 100).'%');

    $self->status_message('Detect and remove chimeras...OK');
    return 1;
}
#<>#

#< Orient >#
sub orient_amplicons {
    my $self = shift;
    $self->status_message('Orient amplicons...');

    my $amplicons_classified = $self->amplicons_classified;
    if ( not defined $amplicons_classified ) {
        $self->error_message('Cannot orient amplicons because "amplicons classified" metric is not set!');
        return;
    }

    if ( $amplicons_classified == 0 ) {
        $self->status_message("No amplicons were successfully classified, skipping orient.");
        return 1;
    }

    my @amplicon_sets = $self->amplicon_sets;
    if ( not @amplicon_sets ) {
        $self->error_message('No amplicon sets for '.$self->description);
        return;
    }

    my $no_classification = 0;
    for my $amplicon_set ( @amplicon_sets ) {
        next if not $amplicon_set->amplicon_iterator;
        my $writer = $amplicon_set->seq_writer_for('oriented');
        return if not $writer;

        while ( my $amplicon = $amplicon_set->next_amplicon ) {
            my $seq = $amplicon->{seq};
            next if not $seq; #OK - for now...

            if ( not defined $amplicon->{classification} ) {
                $no_classification++;
                next;
            }

            if ( $amplicon->{classification}->[1] eq '-' ) {
                $seq->{seq} = reverse $seq->{seq};
                $seq->{seq} =~ tr/ATGCatgc/TACGtacg/;
            }

            $writer->write($seq);
        }
    }

    my $classification_error = $self->amplicons_classification_error;
    if ( $no_classification != $classification_error ) {
        $self->error_message("Found $no_classification amplicons without classifications, but $classification_error amplicons failed to classify.");
    }

    $self->status_message('Orient amplicons...OK');
    return 1;
}

#< Classify >#
sub classify_amplicons {
    my $self = shift;
    $self->status_message('Classify amplicons...');

    my $attempted = $self->amplicons_attempted;
    if ( not defined $attempted ) {
        $self->error_message('No value for amplicons attempted set. Cannot classify.');
        return;
    }

    my @amplicon_sets = $self->amplicon_sets;
    if ( not @amplicon_sets ) {
        $self->error_message('No amplicon sets for '.$self->description);
        return;
    }

    $self->status_message('Classifier: '.$self->classifier);
    my $classifier_params = $self->processing_profile->classifier_params;
    $self->status_message('Classifier params: '.$classifier_params);

    my %metrics;
    @metrics{qw/ attempted success error total /} = (qw/ 0 0 0 0 /);
    for my $amplicon_set ( @amplicon_sets ) {
        my $fasta_file = $amplicon_set->processed_fasta_file;
        next if not $fasta_file or not -s $fasta_file;

        my $classification_file = $amplicon_set->classification_file;
        unlink $classification_file if -e $classification_file;

        # FIXME use $classifier
        my $cmd = "gmt metagenomic-classifier rdp --input-file $fasta_file --output-file $classification_file $classifier_params --metrics"; 
        my $rv = eval{ Genome::Sys->shellcmd(cmd => $cmd); };
        if ( not $rv ) {
            $self->error_message('Failed to execute classifier command');
            return;
        }

        # metrics
        my $metrics_file = $classification_file.'.metrics';
        my $metrics_fh = eval{ Genome::Sys->open_file_for_reading($metrics_file); };
        if ( not $metrics_fh ) {
            $self->error_message("Failed to open metrics file ($metrics_file): $@");
            return;
        }
        while ( my $line = $metrics_fh->getline ) {
            chomp $line;
            my ($key, $val) = split('=', $line);
            $metrics{$key} += $val;
        }
    }

    $self->amplicons_processed($metrics{total});
    $self->amplicons_processed_success( 
        defined $attempted and $attempted > 0 ?  sprintf('%.2f', $metrics{total} / $attempted) : 0 
    );
    $self->amplicons_classified($metrics{success});
    $self->amplicons_classified_success( 
        $metrics{total} > 0 ?  sprintf('%.2f', $metrics{success} / $metrics{total}) : 0
    );
    $self->amplicons_classification_error($metrics{error});

    $self->status_message('Processed:  '.$self->amplicons_processed);
    $self->status_message('Classified: '.$self->amplicons_classified);
    $self->status_message('Error:      '.$self->amplicons_classification_error);
    $self->status_message('Success:    '.($self->amplicons_classified_success * 100).'%');

    $self->status_message('Classify amplicons...OK');

    return 1;
}

#< Reports >#
sub generate_reports {
    my $self = shift;
    
    my @report_names = (qw/ summary /);
    push @report_names, 'composition' if not $self->model->is_for_qc;

    for my $report_name ( @report_names ) {
        $self->_generate_and_save_report($report_name);
    }

    return 1;
}

sub _generate_and_save_report {
    my ($self, $name) = @_;

    $self->status_message(ucfirst($name).' report...');

    my $class = 'Genome::Model::MetagenomicComposition16s::Report::'.Genome::Utility::Text::string_to_camel_case($name);
    my $generator = $class->create(
        build_id => $self->id,
    );
    unless ( $generator ) {
        $self->error_message("Could not create $name report generator for ".$self->description);
        return;
    }
    my $report = $generator->generate_report;
    unless ( $report ) {
        $self->error_message("Could not generate $name report for ".$self->description);
        return;
    }

    unless ( $self->add_report($report) ) {
        $self->error_message("Could not save $name report for ".$self->description);
    }

    my @datasets = $report->get_datasets;
    unless ( @datasets ) { # not ok
        $self->error_message("No datasets in $name report for ".$self->description);
        return;
    }
    my $file_base = sprintf(
        '%s/%s',
        $self->reports_directory,
        $report->name_to_subdirectory($report->name),
    );

    for my $dataset ( @datasets ) {
        my $dataset_name = $dataset->name;
        my $file = sprintf(
            '%s/%s.%s.tsv',
            $file_base,
            $self->model->subject_name,
            $dataset_name,
        );
        unlink $file if -e $file;
        my $fh = Genome::Sys->open_file_for_writing($file)
            or return; # not ok
        my ($svs) = $dataset->to_separated_value_string(separator => "\t");
        unless ( $svs ) { # not ok
            $self->error_message("Could not get dataset ($dataset) for $name report for ".$self->description);
            return;
        }
        $fh->print($svs);
        $fh->close;
    }

    my $xsl_file = $generator->get_xsl_file_for_html;
    if ( -e $xsl_file ) {
        my $xslt = Genome::Report::XSLT->transform_report(
            report => $report,
            xslt_file => $xsl_file,
        );
        unless ( $xslt ) {
            $self->error_message("Can't transform report to html.");
            return;
        }
        # Save
        my $html_file = $report->directory.'/report.html';
        my $fh = Genome::Sys->open_file_for_writing($html_file);
        unless ( $fh ) {
        }
        $fh->print( $xslt->{content} );
    }

    $self->status_message(ucfirst($name).' report...OK');
    
    return $report;
}
#<>#

#< QC Email >#
sub perform_post_success_actions {
    my $self = shift;
    $self->status_message('Post success actions');

    $self->status_message('Check if model is for QC: '.$self->model_name);
    if ( not $self->model->is_for_qc ) {
        $self->status_message('Model is not for QC. Not sending confirmation email');
        return 1;
    }
    $self->status_message('This model is QC');

    # Make sure there is only one run and region represented
    my @instrument_data = $self->instrument_data;
    my %run_region_names = map { $_->run_name.' '.$_->region_number => 1 } @instrument_data;
    my @run_region_names = grep { defined } keys %run_region_names;
    if ( not @run_region_names ) {
        $self->error_message('No run names from instrument data for '.$self->description);
        return;
    }
    if ( @run_region_names > 1 ) {
        $self->error_message("Found multiple run region names (@run_region_names) for instrument data assigned to ".$self->description);
        return;
    }

    # Get the 454 instrument data for the run and region number
    my @instrument_data_for_run_region = Genome::InstrumentData::454->get(
        run_name => $instrument_data[0]->run_name,
        region_number => $instrument_data[0]->region_number,
    );
    if ( not @instrument_data_for_run_region ) {
        $self->error_message('No instrument data found for run region name: '.$run_region_names[0]);
        return;
    }

    # Filter out pooled and negative control samples
    my $expected_cnt = 0;
    for my $instrument_data_for_run_region ( @instrument_data_for_run_region ) {
        next if $instrument_data_for_run_region->sample->name =~ /^pool/i;
        next if $instrument_data_for_run_region->sample->name =~ /^n\-cn?trl$/i;
        $expected_cnt++;
    }
    if ( @instrument_data != $expected_cnt ) {
        $self->status_message('Not sending email for MC16s QC model. Have '.@instrument_data." instrument data, but expected $expected_cnt\.");
        return 1;
    }

    my $msg = "Hello,\n\nThis MC16s QC build is finished and has all instrument data included.\n\n";
    $msg .= 'Model name:      '.$self->model_name."\n";
    $msg .= 'Model id:        '.$self->model_id."\n";
    $msg .= 'Build id:        '.$self->id."\n";
    $msg .= 'Directory:       '.$self->data_directory."\n";
    $msg .= 'Run name:        '.$instrument_data[0]->run_name."\n";
    $msg .= 'Region number:   '.$instrument_data[0]->region_number."\n";
    $msg .= 'Inluded count:   '.@instrument_data."\n";
    $msg .= 'Expected count:  '.$expected_cnt."\n";
    $msg .= 'Attempted:       '.$self->amplicons_attempted."\n";
    $msg .= 'Processed:       '.$self->amplicons_processed."\n";
    $msg .= 'Success :        '.(100 * $self->amplicons_processed_success)."%\n";
    $msg .= "\n-APIPE";
    $self->status_message($msg);

    if ( not $ENV{UR_DBI_NO_COMMIT} ) { # do not send mail when in dev mode
        Mail::Sendmail::sendmail(
            To => 'esodergr@genome.wustl.edu, kmihindu@genome.wustl.edu', 
            #To => 'ebelter@genome.wustl.edu', 
            Cc => 'ebelter@genome.wustl.edu', 
            From => 'apipe@genome.wustl.edu', 
            Subject => 'MC16s QC Build is Done',
            Message => $msg,
        );
    }

    $self->status_message('Sent email to Erica (esodergren) and Kathie (kmihindu)');

    return 1;
}

#< calculate est kb usage >#
sub calculate_estimated_kb_usage {
    my $self = shift;

    my @instrument_data = $self->instrument_data;
    if ( not @instrument_data ) {
        Carp::confess( "No instrument data found for ".$self->description );
    }

    my $est_kb_usage = 0;
    for my $instrument_data ( @instrument_data ) {
        my $sequencing_platform = $instrument_data->sequencing_platform;
        switch ($sequencing_platform) {
               case '454'    { $est_kb_usage += $instrument_data->read_count * 5 * 1024 }
               case 'sanger' { $est_kb_usage += 30_000 }
               case 'solexa' { $est_kb_usage += 500_000 } # FIXME update once implemented
               else          { Carp::confess('Unknown sequencing platform! '.$sequencing_platform) }
           }
    }

    return ( $est_kb_usage >= 1024 ? $est_kb_usage : 1024 );
}

#< Diff >#
sub dirs_ignored_by_diff {
    return (qw{
        logs/
        reports/
        edit_dir/
        chromat_dir/
        classification/
    });
}

sub files_ignored_by_diff {
    return (qw/ build.xml /);
}

sub regex_for_custom_diff {
    return (
        gz => '\.gz$',
        rdp => '\.rdp1-[12]$',
        metrics => 'metrics\.processed\.(in|out)\.txt',
    );
}

sub diff_rdp {
    my ($self, $file1, $file2) = @_;

    my $reader1 = Genome::Model::Tools::MetagenomicClassifier::ClassificationReader->create(
        file => $file1,
    );
    return if not $reader1;

    my $reader2 = Genome::Model::Tools::MetagenomicClassifier::ClassificationReader->create(
        file => $file2,
    );
    return if not $reader2;

    my ($classification1_cnt, $classification2_cnt) = (qw/ 0 0 /);
    while ( my $classification1 = $reader1->read ) {
        $classification1_cnt++;
        my $classification2 = $reader2->read;
        last if not $classification2;
        $classification2_cnt++;
        if ( $classification1->{id} ne $classification2->{id} ) {
            $self->status_message("RDP differs at id: ".$classification1->{id}.' <=> '.$classification2->{id});
            return;
        }
        if ( $classification1->{complemented} ne $classification2->{complemented} ) {
            $self->status_message("RDP differs at complemented: ".$classification1->{complemented}.' <=> '.$classification2->{complemented});
            return;
        }
        for my $rank (qw/ domain phylum order class family genus /) {
            if ( $classification1->{$rank}->{id} ne $classification2->{$rank}->{id} ) {
                $self->status_message("RDP differs at $rank: ".$classification1->{$rank}->{id}.' <=> '.$classification2->{$rank}->{id});
                return;
            }
        }
    }

    if ( $classification1_cnt != $classification2_cnt ) {
        $self->error_message('Classification counts differ: '.$classification1_cnt.' <=> '.$classification2_cnt);
        return;
    }

    return 1;
}

sub diff_metrics {
    my ($self, $file1, $file2) = @_;

    my $metrics_from_file1 = Genome::Model::Tools::Sx::Metrics->from_file($file1);
    return if not $metrics_from_file1;

    my $metrics_from_file2 = Genome::Model::Tools::Sx::Metrics->from_file($file2);
    return if not $metrics_from_file2;

    for my $metric_name (qw/ bases count /) {
        if ( $metrics_from_file1->$metric_name ne $metrics_from_file2->$metric_name ) {
            $self->status_message("Metrics differ for $metric_name: ".$metrics_from_file1->$metric_name.' <=> '.$metrics_from_file2->$metric_name);
            return;
        }
    }

    return 1;
}
#<>#

1;
<|MERGE_RESOLUTION|>--- conflicted
+++ resolved
@@ -717,13 +717,8 @@
         $self->status_message('Remove chimeras...OK');
     }
 
-<<<<<<< HEAD
-    if ( $amplicons_processed != $metrics{input} ) {
-        $self->error_message("Amplicons processed ($amplicons_processed) and amplicons put through chimera detection ($metrics{input}) do not match!");
-=======
     if ( $amplicons_classified != $metrics{input} ) {
         $self->error_message("Amplicons oriented ($amplicons_classified) and amplicons put through chimera detection ($metrics{input}) do not match!");
->>>>>>> a54852cf
         return;
     }
 
