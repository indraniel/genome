--- conflicted
+++ resolved
@@ -9,37 +9,7 @@
 # Modified to support exome only data by Kilannin Krysiak
 
 class Genome::Model::ClinSeq::Command::MakeCircosPlot {
-<<<<<<< HEAD
-	is => 'Command::V2',
-	   has_input => [
-
-		   output_directory    => { is => 'FilesystemPath',
-			   doc => 'Directory where output will be written', },
-
-	   build               => { is => 'Genome::Model::Build::ClinSeq',
-		   doc => 'Clinseq build' },
-
-	   candidate_fusion_infile      => {  is => 'FilesystemPath', doc => 'fusion_output_file file from SummarizeSvs.pm' , is_optional => 1 },
-	   cnv_hmm_file				    => {  is => 'FilesystemPath', doc => 'cnv_hmm_file is from GenerateClonalityPlots.pm', is_optional => 1 },
-	   coding_hq_de_file			=> {  is => 'FilesystemPath', doc => 'coding_hq_de_file is from CufflinksDifferentialExpression.pm', is_optional => 1 },
-	   tumor_fpkm_topnpercent_file  => {  is => 'FilesystemPath', doc => 'tumor_fpkm_topnpercent_file is from CufflinksExpressionAbsolute.pm', is_optional => 1 },
-	   import_snvs_indels_result    => {  is => 'Boolean', doc => 'Used in the to link in workflow', is_optional => 1 },
-	   gene_ampdel_file             => {  is => 'FilesystemPath', doc => 'gene_ampdel_file is from RunCnView.pm and is used to provide gene lables for Deletions and Focal Amps', is_optional => 1 },
-
-#TODO: Define all input files as optional inputs here
-#TODO: Each of these will have to be defined as output on the commands they come from.
-
-
-	   ], 
-	   has_param => [
-		   use_version         => { is => 'Text',
-			   valid_values => [ Genome::Sys->sw_versions("circos") ],
-			   default_value => '0.64',
-			   doc => 'the version of circos to use' },
-	   ],
-	   doc => 'This module interfaces with the circos program to produce a circos plot for a clin-seq build.',
-=======
-    is => 'Command::V2',
+   is => 'Command::V2',
     has_input => [
         
         output_directory    => { is => 'FilesystemPath',
@@ -67,7 +37,6 @@
                                 doc => 'the version of circos to use' },
     ],
     doc => 'interfaces with the circos program to produce a circos plot for a clin-seq build',
->>>>>>> 55702073
 };
 
 sub sub_command_category { 'pipeline' }
