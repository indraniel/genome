--- conflicted
+++ resolved
@@ -45,11 +45,8 @@
     my $input = $self->input_tsv_file;
     my $output = $self->output_tsv_file;
 
-<<<<<<< HEAD
     $self->validate_input_tsv_file();
 
-=======
->>>>>>> 09979cb8
     my $result = Genome::Model::Tools::Annotate::VariantProtein->execute(
         input_tsv_file  => $input,
         output_tsv_file => $output,
@@ -62,6 +59,7 @@
 
     return 1;
 }
+
 sub validate_input_tsv_file {
     my $self = shift;
 
